--- conflicted
+++ resolved
@@ -10,15 +10,11 @@
 
 # third party imports
 import numpy as np
+
+# first party imports
 from scipy.integrate import quad
 
-# first party imports
-<<<<<<< HEAD
-from fitk.fisher_derivative import FisherDerivative
-from scipy.integrate import quad
-=======
 from fitk.fisher_derivative import D, FisherDerivative
->>>>>>> 8411ea98
 
 
 def _hubble(config: dict):
